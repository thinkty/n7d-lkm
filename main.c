
#include <linux/kernel.h>  /* printk                    */
#include <linux/init.h>    /* module_init,              */
#include <linux/module.h>  /*                           */
#include <linux/cdev.h>    /*                           */
#include <linux/fs.h>      /* struct file_operations    */

#include <linux/err.h>
#include <linux/slab.h>


MODULE_AUTHOR("Tae Yoon Kim");
MODULE_LICENSE("GPL");

#define DEVICE_NAME "n7d"
#define DEVICE_COUNT (1) /* Single device for now */


#define DATA_LEN_MAX (10) // TODO: move to n7d_ops

/* Device specific data */
struct n7d_dev {
    char * data;
    unsigned int data_len;
    struct cdev cdev;
};

static int n7d_major = 0;
static struct n7d_dev * n7d_devices = NULL;
static struct class * n7d_class = NULL;

/**
 * @brief Open 
 */
static int n7d_open(struct inode * inode, struct file * file)
{
    printk(KERN_INFO "n7d: open");
    return 0;
}

/**
 * @brief Release
 */
static int n7d_release(struct inode * inode, struct file * file)
{
    printk(KERN_INFO "n7d: release");
    return 0;
}

/**
 * @brief Filter and write the data to the connected hardware.
 * 
 * @return Number of bytes successfully written.
 */
static ssize_t n7d_write(struct file * file, const char __user *buf, size_t count, loff_t *offset)
{
    char data[DATA_LEN_MAX+1];
    size_t tocopy = count < DATA_LEN_MAX ? count : DATA_LEN_MAX;
    size_t copied = copy_from_user(data, buf, tocopy);

    if (copied > 0) {
        tocopy -= copied;
    }
    data[tocopy] = 0;
<<<<<<< HEAD
    printk("n7d: write %u bytes, %s\n", tocopy, data);
=======
    printk(KERN_INFO "n7d: write %lu bytes, %s\n", tocopy, data);
>>>>>>> 7e1047f5
    return tocopy;
}

static const struct file_operations n7d_fops = {
    .owner = THIS_MODULE,
    .open = n7d_open,
    .release = n7d_release,
    .write = n7d_write,
};

/**
 * @brief Free the data, cdev, and device for the given device.
 * 
 * @param dev Pointer to current device
 * @param minor Current device's minor number
 */
static void n7d_device_destroy(struct n7d_dev * dev, int minor)
{
    dev_t number = MKDEV(n7d_major, minor);

    if (dev == NULL || n7d_class == NULL) {
        printk(KERN_ERR "n7d: n7d_device_init() failed\n");
        return;
    }

    kfree(dev->data);
    cdev_del(&dev->cdev);
    device_destroy(n7d_class, number);
    return;
}

/**
 * @brief Free the individual device data, device class, and the allocated device
 * minor numbers.
 * 
 * @param devices_count Number of devices to destoy 
 */
static void n7d_cleanup(int devices_count)
{
    int i = 0;

    /* Free the array of device data */
    if (n7d_devices) {

        /* Destroy individual devices */
        for (i = 0; i < devices_count; i++) {
            n7d_device_destroy(&n7d_devices[i], i);
        }

        kfree(n7d_devices);
        n7d_devices = NULL;
    }

    if (n7d_class) {
        class_destroy(n7d_class);
        n7d_class = NULL;
    }

    /* Unregister all the minor devices */
    unregister_chrdev_region(MKDEV(n7d_major, 0), DEVICE_COUNT);
    return;
}

/**
 * @brief Initialize the device data, add to kernel and user-space
 * 
 * @param dev Pointer to current device data
 * @param minor Minor device number
 * 
 * @returns 0 on success, less than 0 on error.
 */

static int n7d_device_init(struct n7d_dev * dev, int minor)
{
    int err = 0;
    dev_t number = MKDEV(n7d_major, minor);
    struct device * device = NULL;

    if (dev == NULL || n7d_class == NULL) {
        printk(KERN_ERR "n7d: n7d_device_init() failed\n");
        return -ENODEV;
    }

    /* Initialize the fields to their appropriate value */
    dev->data = NULL;
    dev->data_len = DATA_LEN_MAX;
    cdev_init(&dev->cdev, &n7d_fops);
    dev->cdev.owner = THIS_MODULE;

    /* Add the device available operations to the kernel */
    err = cdev_add(&dev->cdev, number, 1);
    if (err < 0) {
        printk(KERN_ERR "n7d: cdev_add() failed(%d) to add %s%d", err, DEVICE_NAME, minor);
        return err;
    }

    /* Create the device to be visible to user-space */
    device = device_create(n7d_class, NULL, number, NULL, "%s%d", DEVICE_NAME, minor);
    if (IS_ERR(device)) {
        err = PTR_ERR(device);
        printk(KERN_ERR "n7d: device_create() failed(%d) to add %s%d", err, DEVICE_NAME, minor);
        cdev_del(&dev->cdev);
        return err;
    }

    return 0;
}

/**
 * @brief Initialize the device by allocating its numbers (major, minor), and
 * creating a device class and its individual devices with its own data.
 * 
 * @returns 0 on success, less than 0 on error.
 */
static int __init n7d_init(void)
{
    dev_t dev;
    int i = 0;
    int err = 0;

    /* Allocate the appropriate device major number and a set of minor numbers */
    err = alloc_chrdev_region(&dev, 0, DEVICE_COUNT, DEVICE_NAME);
    if (err < 0) {
        printk(KERN_ERR "[target] alloc_chrdev_region() failed\n");
        return err;
    }

    /* Save the device's major number */
    n7d_major = MAJOR(dev);

    /* Create device class for sysfs */
    n7d_class = class_create(THIS_MODULE, DEVICE_NAME);
    if (IS_ERR(n7d_class)) {
        err = PTR_ERR(n7d_class);
        n7d_cleanup(0);
        return err;
    }

    /* Allocate the array of devices from kernel memory */
    n7d_devices = (struct n7d_dev *) kzalloc(DEVICE_COUNT * sizeof(struct n7d_dev), GFP_KERNEL);
    if (n7d_devices == NULL) {
        err = -ENOMEM;
        n7d_cleanup(0);
        return err;
    }

    /* Initialize each device instances */
    for (i = 0; i < DEVICE_COUNT; i++) {
        err = n7d_device_init(&n7d_devices[i], i);
        if (err < 0) {
            n7d_cleanup(i);
            return err;
        }
    }

    printk(KERN_INFO "[target] successful init\n");
    return 0;
}

/**
 * @brief Cleanup the individual devices and class.
 */
static void __exit n7d_exit(void)
{
    n7d_cleanup(DEVICE_COUNT);

    printk(KERN_INFO "[target] exit\n");
    return;
}

module_init(n7d_init);
module_exit(n7d_exit);<|MERGE_RESOLUTION|>--- conflicted
+++ resolved
@@ -62,11 +62,7 @@
         tocopy -= copied;
     }
     data[tocopy] = 0;
-<<<<<<< HEAD
-    printk("n7d: write %u bytes, %s\n", tocopy, data);
-=======
-    printk(KERN_INFO "n7d: write %lu bytes, %s\n", tocopy, data);
->>>>>>> 7e1047f5
+    printk(KERN_INFO "n7d: write %u bytes, %s\n", tocopy, data);
     return tocopy;
 }
 
